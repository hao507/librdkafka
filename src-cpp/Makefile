PKGNAME=	librdkafka
LIBNAME=	librdkafka++
LIBVER=		1

CXXSRCS=	RdKafka.cpp ConfImpl.cpp HandleImpl.cpp \
		ConsumerImpl.cpp ProducerImpl.cpp \
<<<<<<< HEAD
		QueueImpl.cpp TopicImpl.cpp MessageImpl.cpp
=======
		TopicImpl.cpp MessageImpl.cpp MetadataImpl.cpp
>>>>>>> 49fb15ce

HDRS=		rdkafkacpp.h

OBJS=		$(CXXSRCS:%.cpp=%.o)



all: lib check


include ../mklove/Makefile.base

# No linker script/symbol hiding for C++ library
WITH_LDS=n

# OSX and Cygwin requires linking required libraries
ifeq ($(_UNAME_S),Darwin)
	FWD_LINKING_REQ=y
endif
ifeq ($(shell uname -o 2>/dev/null),Cygwin)
	FWD_LINKING_REQ=y
endif

ifeq ($(FWD_LINKING_REQ),y)
	LIBS := -L../src -lrdkafka $(LIBS) 
endif

LIBS += -lstdc++

CHECK_FILES+= $(LIBFILENAME) $(LIBNAME).a


file-check: lib
check: file-check

install: lib-install

clean: lib-clean

ifeq ($(WITH_LDS),y)
# Enable linker script if supported by platform
LIB_LDFLAGS+= $(LDFLAG_LINKERSCRIPT)$(LIBNAME).lds
endif

$(LIBNAME).lds: $(HDRS)
	@(printf "$(MKL_YELLOW)Generating linker script $@ from $(HDRS)$(MKL_CLR_RESET)\n" ; \
	  cat ../src/rdkafka.h | ../lds-gen.pl > $@)

-include $(DEPS)<|MERGE_RESOLUTION|>--- conflicted
+++ resolved
@@ -4,11 +4,8 @@
 
 CXXSRCS=	RdKafka.cpp ConfImpl.cpp HandleImpl.cpp \
 		ConsumerImpl.cpp ProducerImpl.cpp \
-<<<<<<< HEAD
-		QueueImpl.cpp TopicImpl.cpp MessageImpl.cpp
-=======
-		TopicImpl.cpp MessageImpl.cpp MetadataImpl.cpp
->>>>>>> 49fb15ce
+		QueueImpl.cpp TopicImpl.cpp MessageImpl.cpp \
+        MetadataImpl.cpp
 
 HDRS=		rdkafkacpp.h
 
