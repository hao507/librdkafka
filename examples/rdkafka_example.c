/*
 * librdkafka - Apache Kafka C library
 *
 * Copyright (c) 2012, Magnus Edenhill
 * All rights reserved.
 * 
 * Redistribution and use in source and binary forms, with or without
 * modification, are permitted provided that the following conditions are met: 
 * 
 * 1. Redistributions of source code must retain the above copyright notice,
 *    this list of conditions and the following disclaimer. 
 * 2. Redistributions in binary form must reproduce the above copyright notice,
 *    this list of conditions and the following disclaimer in the documentation
 *    and/or other materials provided with the distribution. 
 * 
 * THIS SOFTWARE IS PROVIDED BY THE COPYRIGHT HOLDERS AND CONTRIBUTORS "AS IS"
 * AND ANY EXPRESS OR IMPLIED WARRANTIES, INCLUDING, BUT NOT LIMITED TO, THE 
 * IMPLIED WARRANTIES OF MERCHANTABILITY AND FITNESS FOR A PARTICULAR PURPOSE 
 * ARE DISCLAIMED. IN NO EVENT SHALL THE COPYRIGHT OWNER OR CONTRIBUTORS BE 
 * LIABLE FOR ANY DIRECT, INDIRECT, INCIDENTAL, SPECIAL, EXEMPLARY, OR 
 * CONSEQUENTIAL DAMAGES (INCLUDING, BUT NOT LIMITED TO, PROCUREMENT OF 
 * SUBSTITUTE GOODS OR SERVICES; LOSS OF USE, DATA, OR PROFITS; OR BUSINESS 
 * INTERRUPTION) HOWEVER CAUSED AND ON ANY THEORY OF LIABILITY, WHETHER IN 
 * CONTRACT, STRICT LIABILITY, OR TORT (INCLUDING NEGLIGENCE OR OTHERWISE)
 * ARISING IN ANY WAY OUT OF THE USE OF THIS SOFTWARE, EVEN IF ADVISED OF THE
 * POSSIBILITY OF SUCH DAMAGE.
 */

/**
 * Apache Kafka consumer & producer example programs
 * using the Kafka driver from librdkafka
 * (https://github.com/edenhill/librdkafka)
 */

#include <ctype.h>
#include <signal.h>
#include <string.h>
#include <unistd.h>
#include <stdlib.h>

/* Typical include path would be <librdkafka/rdkafka.h>, but this program
 * is builtin from within the librdkafka source tree and thus differs. */
#include "rdkafka.h"  /* for Kafka driver */


static int run = 1;
static rd_kafka_t *rk;

static void stop (int sig) {
	run = 0;
	fclose(stdin); /* abort fgets() */
}


#if 0
static void hexdump (FILE *fp, const char *name, const void *ptr, size_t len) {
	const char *p = (const char *)ptr;
	int of = 0;


	if (name)
		fprintf(fp, "%s hexdump (%zd bytes):\n", name, len);

	for (of = 0 ; of < len ; of += 16) {
		char hexen[16*3+1];
		char charen[16+1];
		int hof = 0;

		int cof = 0;
		int i;

		for (i = of ; i < of + 16 && i < len ; i++) {
			hof += sprintf(hexen+hof, "%02x ", p[i] & 0xff);
			cof += sprintf(charen+cof, "%c",
				      isprint(p[i]) ? p[i] : '.');
		}
		fprintf(fp, "%08x: %-48s %-16s\n",
			of, hexen, charen);
	}
}
#endif

/**
 * Kafka logger callback (optional)
 */
static void logger (const rd_kafka_t *rk, int level,
		    const char *fac, const char *buf) {
	fprintf(stderr, "RDKAFKA-%i-%s: %s: %s\n",
		level, fac, rd_kafka_name(rk), buf);
}

/**
 * Message delivery report callback.
 * Called once for each message.
 * See rdkafka.h for more information.
 */
static void msg_delivered (rd_kafka_t *rk,
			   void *payload, size_t len,
			   int error_code,
			   void *opaque, void *msg_opaque) {

	if (error_code)
		printf("%% Message delivery failed: %s\n",
		       rd_kafka_err2str(rk, error_code));
	else
		printf("%% Message delivered (%zd bytes)\n", len);
}

static void sig_usr1 (int sig) {
	rd_kafka_dump(stdout, rk);
}

int main (int argc, char **argv) {
	rd_kafka_topic_t *rkt;
	char *brokers = "localhost:9092";
	char mode = 'C';
	char *topic = NULL;
	int partition = RD_KAFKA_PARTITION_UA;
	int opt;
	rd_kafka_conf_t conf;
	rd_kafka_topic_conf_t topic_conf;
	char errstr[512];
	int log_level = 6;

	/* Kafka configuration
	 * Base configuration on the default config. */
	rd_kafka_defaultconf_set(&conf);
	/* Set up a message delivery report callback.
	 * It will be called once for each message, either on succesful
	 * delivery to broker, or upon failure to deliver to broker. */
	conf.producer.dr_cb = msg_delivered;

	/* Topic configuration
	 * Base topic configuration on the default topic config. */
	rd_kafka_topic_defaultconf_set(&topic_conf);


	while ((opt = getopt(argc, argv, "PCt:p:b:d")) != -1) {
		switch (opt) {
		case 'P':
		case 'C':
			mode = opt;
			break;
		case 't':
			topic = optarg;
			break;
		case 'p':
			partition = atoi(optarg);
			break;
		case 'b':
			brokers = optarg;
			break;
		case 'd':
			log_level = 7;
			break;
		default:
			goto usage;
		}
	}

	if (!topic || optind != argc) {
	usage:
		fprintf(stderr,
			"Usage: %s [-C|-P] -t <topic> "
			"[-p <partition>] [-b <host1:port1,host2:port2,..>]\n"
			"\n"
			" Options:\n"
			"  -C | -P         Consumer or Producer mode\n"
			"  -t <topic>      Topic to fetch / produce\n"
			"  -p <num>        Partition (random partitioner)\n"
			"  -b <brokers>    Broker address (localhost:9092)\n"
			"  -d              Enable rdkafka debugging\n"
			"\n"
			" In Consumer mode:\n"
			"  writes fetched messages to stdout\n"
			" In Producer mode:\n"
			"  reads messages from stdin and sends to broker\n"
			"\n",
			argv[0]);
		exit(1);
	}


	signal(SIGINT, stop);
	signal(SIGUSR1, sig_usr1);

	/* Socket hangups are gracefully handled in librdkafka on socket error
	 * without the use of signals, so SIGPIPE should be ignored by
	 * the calling program. */
	signal(SIGPIPE, SIG_IGN);

	if (mode == 'P') {
		/*
		 * Producer
		 */
		char buf[2048];
		int sendcnt = 0;

		/* Create Kafka handle */
		if (!(rk = rd_kafka_new(RD_KAFKA_PRODUCER, &conf,
					errstr, sizeof(errstr)))) {
			fprintf(stderr,
				"%% Failed to create new producer: %s\n",
				errstr);
			exit(1);
		}

		rd_kafka_set_log_level(rk, log_level);
		rd_kafka_set_logger(rk, logger);

		if (rd_kafka_brokers_add(rk, brokers) == 0) {
			fprintf(stderr, "%% No valid brokers specified\n");
			exit(1);
		}

		/* Create topic */
		rkt = rd_kafka_topic_new(rk, topic, &topic_conf);

		fprintf(stderr, "%% Type stuff and hit enter to send\n");
		while (run && fgets(buf, sizeof(buf), stdin)) {
			size_t len = strlen(buf);

			/* Send/Produce message. */
<<<<<<< HEAD
			if(rd_kafka_produce(rk, topic, partition,
				RD_KAFKA_OP_F_FREE, opbuf, len) == -1){
				free(opbuf);
				continue;
			}
			fprintf(stderr, "%% Sent %i bytes to topic "
				"%s partition %i\n", len, topic, partition);
=======
			rd_kafka_produce(rkt, partition,
					 RD_KAFKA_MSG_F_COPY,
					 /* Payload and length */
					 buf, len,
					 /* Optional key and its length */
					 NULL, 0,
					 /* Message opaque, provided in
					  * delivery report callback as
					  * msg_opaque. */
					 NULL);
			fprintf(stderr, "%% Sent %zd bytes to topic "
				"%s partition %i\n",
				len, rd_kafka_topic_name(rkt), partition);
>>>>>>> 07e71301
			sendcnt++;
			/* Poll to handle delivery reports */
			rd_kafka_poll(rk, 10);
		}

		/* Poll to handle delivery reports */
		rd_kafka_poll(rk, 0);

		/* Wait for messages to be delivered */
		while (run && rd_kafka_poll(rk, 1000) != -1)
			continue;
			
		/* Destroy the handle */
		rd_kafka_destroy(rk);

	} else if (mode == 'C') {
		/*
		 * Consumer
		 */
#if 0 /* FIXME: Not implemented */
		rd_kafka_op_t *rko;
		/* Base our configuration on the default config. */
		rd_kafka_conf_t conf = rd_kafka_defaultconf;


		/* The offset storage file is optional but its presence
		 * avoids starting all over from offset 0 again when
		 * the program restarts.
		 * ZooKeeper functionality will be implemented in future
		 * versions and then the offset will be stored there instead. */
		conf.consumer.offset_file = "."; /* current directory */

		/* Indicate to rdkafka that the application is responsible
		 * for storing the offset. This allows the application to
		 * succesfully handle a message before storing the offset.
		 * If this flag is not set rdkafka will store the offset
		 * just prior to returning the message from rd_kafka_consume().
		 */
		conf.flags |= RD_KAFKA_CONF_F_APP_OFFSET_STORE;



		/* Use the consumer convenience function
		 * to create a Kafka handle. */
		if (!(rk = rd_kafka_new_consumer(broker, topic,
						 (uint32_t)partition,
						 0, &conf))) {
			perror("kafka_new_consumer");
			exit(1);
		}

		while (run) {
			/* Fetch an "op" which is one of:
			 *  - a kafka message (if rko_len>0 && rko_err==0)
			 *  - an error (if rko_err)
			 */
			if (!(rko = rd_kafka_consume(rk, 1000/*timeout ms*/)))
				continue;
			
			if (rko->rko_err)
				fprintf(stderr, "%% Error: %.*s\n",
					rko->rko_len, rko->rko_payload);
			else if (rko->rko_len) {
				fprintf(stderr, "%% Message with "
					"next-offset %"PRIu64" is %i bytes\n",
					rko->rko_offset, rko->rko_len);
				hexdump(stdout, "Message",
					rko->rko_payload, rko->rko_len);
			}

			/* rko_offset contains the offset of the _next_
			 * message. We store it when we're done processing
			 * the current message. */
			if (rko->rko_offset)
				rd_kafka_offset_store(rk, rko->rko_offset);

			/* Destroy the op */
			rd_kafka_op_destroy(rk, rko);
		}

		/* Destroy the handle */
		rd_kafka_destroy(rk);
#endif
	}

	return 0;
}<|MERGE_RESOLUTION|>--- conflicted
+++ resolved
@@ -221,15 +221,6 @@
 			size_t len = strlen(buf);
 
 			/* Send/Produce message. */
-<<<<<<< HEAD
-			if(rd_kafka_produce(rk, topic, partition,
-				RD_KAFKA_OP_F_FREE, opbuf, len) == -1){
-				free(opbuf);
-				continue;
-			}
-			fprintf(stderr, "%% Sent %i bytes to topic "
-				"%s partition %i\n", len, topic, partition);
-=======
 			rd_kafka_produce(rkt, partition,
 					 RD_KAFKA_MSG_F_COPY,
 					 /* Payload and length */
@@ -243,7 +234,6 @@
 			fprintf(stderr, "%% Sent %zd bytes to topic "
 				"%s partition %i\n",
 				len, rd_kafka_topic_name(rkt), partition);
->>>>>>> 07e71301
 			sendcnt++;
 			/* Poll to handle delivery reports */
 			rd_kafka_poll(rk, 10);
